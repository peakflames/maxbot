# Changelog

All notable changes to this project will be documented in this file.

The format is based on [Keep a Changelog](https://keepachangelog.com/en/1.0.0/),
and this project adheres to [Semantic Versioning](https://semver.org/spec/v2.0.0.html).

<<<<<<< HEAD
=======
## [1.3.3] - 2025-06-23

- **`search_files` tool (TOR-1.1 Enhancement):** Implemented a new tool for performing regex-based searches across files in the workspace, with support for file globbing and parallel execution.
- **Attempt Completion Tool (TOR-5.2):** Implemented the `attempt_completion` tool to allow the AI to signal task completion and present a final summary to the user. This completes the core "analyze -> execute -> complete" workflow.
- Added a new acceptance test for the `attempt_completion` tool.
- Updated the system prompt to include instructions and best practices for using the `attempt_completion` tool.

>>>>>>> 1d4d191a
## [1.3.2] - 2025-06-23

- **Completed Phase 1 Implementation**
- **Graceful Error Handling (TOR-8.2):** Implemented comprehensive `try-catch` blocks in the main application loop and tool execution to prevent crashes and provide user-friendly error messages for API failures and tool errors.
- **`execute_command` tool (TOR-4.2 & TOR-7.1):** Added a new tool to execute shell commands.
  - The tool is cross-platform, automatically using `cmd.exe` on Windows, `zsh` on macOS, and `bash` on Linux.
  - It respects the `tool_approvals` configuration, providing a security layer for potentially destructive operations.
- **File Permission Checks (TOR-3.3):** Enhanced `write_file` and `replace_in_file` to respect read-only file attributes, preventing errors when trying to modify locked files.
- **New Git-Style Diff Patch Tools:** Replaced `replace_in_file` with more robust Git-style unified diff patch tools:
  - **`apply_code_patch`:** Apply unified diff patches to files with fuzzy matching support for handling whitespace and formatting variations
  - **`generate_code_patch`:** Generate Git-compatible unified diff patches showing changes between original and modified content
  - **`preview_patch_application`:** Preview patch changes without applying them for safe validation
  - Enhanced file modification capabilities with atomic operations, SHA256 checksum validation, and comprehensive error reporting
  - Supports multiple hunks, context lines configuration, and detailed change statistics
- **Documentation Updates:** Comprehensive update of all tool specifications and system documentation:
  - Created detailed specification files for all three new diff patch tools with usage examples and best practices
  - Updated all existing tool specifications to reference new diff patch tools instead of `replace_in_file`
  - Updated requirements traceability matrix and project plan to reflect new tool implementation
  - Updated system prompt with diff patch tools best practices and workflow recommendations
- **Updated Developer Guidelines:**
  - Mandated a "Requirements-Driven Workflow" that requires creating skeleton tests before implementation.
  - Reinforced the need to assume cross-platform compatibility for all OS-level interactions.
  - Added a requirement to verify Native AOT compatibility for all new dependencies.
  - Added a guideline to test against the application's secure-by-default settings.
- Refactored the `Cli` project to use the Command Pattern, improving modularity and maintainability.
- Refactor system prompt to improve tool usage guidelines and verification

## [1.3.1] - 2025-06-22

- Add active profile name to the CLI interface prompt and update the emoji styling. 
- Display tool approvals setting in startup information to improve visibility of the current configuration.
- Added slash commands in chat mode:
  - `/status` - Display current configuration (similar to `--status` flag)
  - `/tool-approval [readonly|all]` - Change tool approval setting
  - `/sessions` - List available sessions (similar to `--list-sessions` flag)
  - `/load-session [ID]` - Load a specific chat session
  - `/help` - Display available slash commands
- Fixed bug where changing tool approval setting with `/tool-approval` command wasn't reflected in the system prompt
- Added `--debug` flag to enable detailed tool logging in the console
- Improved session listing to order sessions by last update date, with most recently used sessions appearing last
- Enhanced GitHub Actions workflow to support develop branch builds:
  - Added automatic build artifacts for all pushes to the develop branch
  - Added manual trigger for creating pre-releases from the develop branch
  - Pre-releases include version number with date and commit hash
  - Pre-releases are clearly marked as development builds

## [1.3.0] - 2025-06-21

- Enhanced session listing with card-like display showing session details, message count, and first user prompt
- Improved session loading to display previous chat history when loading a session
- Added ability to cancel API requests with Ctrl+C during chat interactions
- Refactored application architecture to move core logic from App.cs to AppService in the MaxBot project
- Implemented TOR-7.2: Added working directory constraints to all file system tools to enhance security.
- Create detailed tool specifications for all 12 core MaxBot tools
- Add requirements traceability matrix for verification tracking
- Establish 3-phase project implementation plan with priority-based approach
- Update developer guidelines with requirements-driven development standards
- Add workflow for generating AI assistant repository instructions
- Create comprehensive workflow for implementing next priority tasks with TOR verification
- Enhance workflow with iterative development, frequent validation, and comprehensive documentation
- Complete TOR-3.2 Implementation: Enhanced FileSystemTools.WriteFile with atomic operations, backup creation, checksum validation, and rollback capabilities
- Implemented TOR-3.1: Safe file system interaction, including `ReadFile`, `WriteFile`, and `ReplaceInFile` tools.
- Added comprehensive unit tests for file system tools to ensure safe and reliable operations.
- Updated project plan and trace matrix to reflect the completion of TOR-3.1.
- Corrected the test execution command in the developer guidelines.
- Updated `FileSystemTools` to use `AIFunctionFactoryOptions` to provide snake_case names for tools to the LLM, aligning with tool specifications.
- Added an architecture section with Mermaid diagrams to the developer guidelines.
- Implemented TOR-5.3: Chat history persistence to disk with session management
- Added ability to list and load previous chat sessions
- Added filtering of system messages when saving chat history
- Added injection of current system prompt when loading chat history
- Added comprehensive tests for chat history service
- Fixed list_files tool to properly list both files and directories as per specification

## [1.2.0] - 2025-06-21

__Added__:

- Command-line argument `--tool-approvals` (alias `-ta`) to override the tool approval setting from the configuration file.

__Changed__:

- The `FileSystemTools` now respect the `ToolApprovals` setting from the configuration.
- The system prompt now includes the active mode.

## [1.1.1] - 2025-06-20

__Changed__:

- The `--status` command now displays a detailed table of all available providers and profiles, in addition to the active configuration.

## [1.1.0] - 2025-06-20

__Added__:

- Ability to pipe standard input into the CLI as part of the prompt.
- Acceptance test script (`test/local_exe_acceptance.ps1`) to automate testing of the published executable.
- Cline workflow for generating releases (`.clinerules/workflows/generate_release.md`).

__Changed__:

- Updated developer guidelines and workflow rules.

## [0.3.0] - 2025-03-31

__Changed__:

- fix display of emojis and tweaked the system prompt
- tweaked the chat shell prompt

## [0.2.0] - 2025-03-30

__Added__:

- Support for AIFunctions (Tools)
  - ListFiles
  - WriteFile
  - ReadFile

__Changed__:

- Improved console output

## [0.1.0] - 2025-03-30

__Added__:

- Initial release
- Support both Oneshot and Interactive Chat interface with streaming AI responses
- Supports only OpenAI-compatible APIs
- Profile-based configuration for easy switching between providers and models
- Cross-platform support (Windows, MacOS, Linux)
- Support locating the configuration file in the current directory or the user's home directory (in that order).<|MERGE_RESOLUTION|>--- conflicted
+++ resolved
@@ -5,16 +5,12 @@
 The format is based on [Keep a Changelog](https://keepachangelog.com/en/1.0.0/),
 and this project adheres to [Semantic Versioning](https://semver.org/spec/v2.0.0.html).
 
-<<<<<<< HEAD
-=======
 ## [1.3.3] - 2025-06-23
 
 - **`search_files` tool (TOR-1.1 Enhancement):** Implemented a new tool for performing regex-based searches across files in the workspace, with support for file globbing and parallel execution.
 - **Attempt Completion Tool (TOR-5.2):** Implemented the `attempt_completion` tool to allow the AI to signal task completion and present a final summary to the user. This completes the core "analyze -> execute -> complete" workflow.
-- Added a new acceptance test for the `attempt_completion` tool.
-- Updated the system prompt to include instructions and best practices for using the `attempt_completion` tool.
 
->>>>>>> 1d4d191a
+
 ## [1.3.2] - 2025-06-23
 
 - **Completed Phase 1 Implementation**
